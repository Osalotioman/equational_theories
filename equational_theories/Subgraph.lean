--- conflicted
+++ resolved
@@ -103,15 +103,11 @@
 theorem Equation7_implies_Equation41 (G: Type*) [Magma G] (h: Equation7 G) : Equation41 G :=
   fun _ _ _ ↦ by rw [← h]
 
-<<<<<<< HEAD
 theorem Equation38_implies_Equation42 (G: Type*) [Magma G] (h: Equation38 G) : Equation42 G := by
   intro x y z
   calc
     x ∘ y = x ∘ x := by rw [h]
     _ = x ∘ z := by rw [h]
-=======
-proof_wanted Equation38_implies_Equation42 (G: Type*) [Magma G] (_: Equation38 G) : Equation42 G
->>>>>>> 1f5efe76
 
 proof_wanted Equation39_implies_Equation42 (G: Type*) [Magma G] (_: Equation39 G) : Equation42 G
 
@@ -121,13 +117,9 @@
 theorem Equation41_implies_Equation46 (G: Type*) [Magma G] (h: Equation41 G) : Equation46 G :=
   fun _ _ _ _ ↦ by rwa [← h, h]
 
-<<<<<<< HEAD
 theorem Equation42_implies_Equation38 (G: Type*) [Magma G] (h: Equation42 G) : Equation38 G := by
   intro x y
   rw [h x x y]
-=======
-proof_wanted Equation42_implies_Equation38 (G: Type*) [Magma G] (_: Equation42 G) : Equation38 G
->>>>>>> 1f5efe76
 
 proof_wanted Equation42_implies_Equation39 (G: Type*) [Magma G] (_: Equation42 G) : Equation39 G
 

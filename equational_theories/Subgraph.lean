import Mathlib.Tactic
import Mathlib.Data.Nat.Defs
import equational_theories.Conjecture
import equational_theories.EquationalResult
import equational_theories.Equations

/- This is a subproject of the main project to completely describe a small subgraph of the entire
implication graph.  Currently we are focusing only on the following equations:

1-8, 23, 38-43, 45-46, 168, 387, 4378, 4512, 4513, 4522, 4564, 4582

Implications here should be placed inside the "Subgraph" namespace.

-/

namespace Subgraph

/- Positive implications -/

@[equational_result]
theorem Equation1_true (G: Type*) [Magma G] : Equation1 G :=
  fun _ ↦ rfl

@[equational_result]
theorem Equation2_implies_Equation3 (G: Type*) [Magma G] (h: Equation2 G) : Equation3 G :=
  fun _ ↦ h _ _

@[equational_result]
theorem Equation2_implies_Equation4 (G: Type*) [Magma G] (h: Equation2 G) : Equation4 G :=
  fun _ _ ↦ h _ _

@[equational_result]
theorem Equation2_implies_Equation5 (G: Type*) [Magma G] (h: Equation2 G) : Equation5 G :=
  fun _ _ ↦ h _ _

@[equational_result]
theorem Equation2_implies_Equation6 (G: Type*) [Magma G] (h: Equation2 G) : Equation6 G :=
  fun _ _ ↦ h _ _

@[equational_result]
theorem Equation2_implies_Equation7 (G: Type*) [Magma G] (h: Equation2 G) : Equation7 G :=
  fun _ _ _ ↦ h _ _

@[equational_result]
theorem Equation2_implies_Equation8 (G: Type*) [Magma G] (h: Equation2 G) : Equation8 G :=
  fun _ ↦ h _ _

<<<<<<< HEAD
@[equational_result]
=======
theorem Equation2_implies_Equation23 (G: Type*) [Magma G] (h: Equation2 G) : Equation23 G :=
  fun _ ↦ h _ _

>>>>>>> 4161c6e6
theorem Equation2_implies_Equation38 (G: Type*) [Magma G] (h: Equation2 G) : Equation38 G :=
  fun _ _ ↦ h _ _

@[equational_result]
theorem Equation2_implies_Equation39 (G: Type*) [Magma G] (h: Equation2 G) : Equation39 G :=
  fun _ _ ↦ h _ _

@[equational_result]
theorem Equation2_implies_Equation40 (G: Type*) [Magma G] (h: Equation2 G) : Equation40 G :=
  fun _ _ ↦ h _ _

@[equational_result]
theorem Equation2_implies_Equation41 (G: Type*) [Magma G] (h: Equation2 G) : Equation41 G :=
  fun _ _ _ ↦ h _ _

@[equational_result]
theorem Equation2_implies_Equation42 (G: Type*) [Magma G] (h: Equation2 G) : Equation42 G :=
  fun _ _ _ ↦ h _ _

@[equational_result]
theorem Equation2_implies_Equation43 (G: Type*) [Magma G] (h: Equation2 G) : Equation43 G :=
  fun _ _ ↦ h _ _

@[equational_result]
theorem Equation2_implies_Equation46 (G: Type*) [Magma G] (h: Equation2 G) : Equation46 G :=
  fun _ _ _ _ ↦ h _ _

@[equational_result]
theorem Equation2_implies_Equation168 (G: Type*) [Magma G] (h: Equation2 G) : Equation168 G :=
  fun _ _ _ ↦ h _ _

@[equational_result]
theorem Equation2_implies_Equation387 (G: Type*) [Magma G] (h: Equation2 G) : Equation387 G :=
  fun _ _ ↦ h _ _

@[equational_result]
theorem Equation2_implies_Equation4512 (G: Type*) [Magma G] (h: Equation2 G) : Equation4512 G :=
  fun _ _ _ ↦ h _ _

@[equational_result]
theorem Equation2_implies_Equation4513 (G: Type*) [Magma G] (h: Equation2 G) : Equation4513 G :=
  fun _ _ _ _ ↦ h _ _

@[equational_result]
theorem Equation2_implies_Equation4522 (G: Type*) [Magma G] (h: Equation2 G) : Equation4522 G :=
  fun _ _ _ _ _ ↦ h _ _

@[equational_result]
theorem Equation2_implies_Equation4582 (G: Type*) [Magma G] (h: Equation2 G) : Equation4582 G :=
  fun _ _ _ _ _ _ ↦ h _ _

@[equational_result]
theorem Equation3_implies_Equation8 (G: Type*) [Magma G] (h: Equation3 G) : Equation8 G :=
  fun x ↦ by repeat rw [← h]

<<<<<<< HEAD
@[equational_result]
=======
theorem Equation3_implies_Equation23 (G: Type*) [Magma G] (h: Equation3 G) : Equation23 G :=
  fun x ↦ by repeat rw [← h]

>>>>>>> 4161c6e6
theorem Equation4_implies_Equation3 (G: Type*) [Magma G] (h: Equation4 G) : Equation3 G :=
  fun _ ↦ by rw [← h]

@[equational_result]
theorem Equation4_implies_Equation8 (G: Type*) [Magma G] (h: Equation4 G) : Equation8 G :=
  fun _ ↦ h _ _

<<<<<<< HEAD
@[equational_result]
=======
theorem Equation4_implies_Equation23 (G: Type*) [Magma G] (h: Equation4 G) : Equation23 G :=
  Equation3_implies_Equation23 G fun _ ↦ h _ _

>>>>>>> 4161c6e6
theorem Equation4_implies_Equation42 (G: Type*) [Magma G] (h: Equation4 G) : Equation42 G :=
  fun _ _ _ ↦ by rw [← h, ← h]

@[equational_result]
theorem Equation4_implies_Equation4522 (G: Type*) [Magma G] (h: Equation4 G) : Equation4522 G :=
  fun _ _ _ _ _ ↦ by repeat rw [← h]

@[equational_result]
theorem Equation5_implies_Equation3 (G: Type*) [Magma G] (h: Equation5 G) : Equation3 G :=
  fun _ ↦ h _ _

@[equational_result]
theorem Equation5_implies_Equation8 (G: Type*) [Magma G] (h: Equation5 G) : Equation8 G :=
  fun _  ↦ by repeat rw [← h]

<<<<<<< HEAD
@[equational_result]
=======
theorem Equation5_implies_Equation23 (G: Type*) [Magma G] (h: Equation5 G) : Equation23 G :=
  fun _  ↦ by repeat rw [← h]

>>>>>>> 4161c6e6
theorem Equation5_implies_Equation39 (G: Type*) [Magma G] (h: Equation5 G) : Equation39 G :=
  fun _ _ ↦ by repeat rw [← h]

@[equational_result]
theorem Equation5_implies_Equation4512 (G: Type*) [Magma G] (h: Equation5 G) : Equation4512 G :=
  fun _ _ _  ↦ by repeat rw [← h]

@[equational_result]
theorem Equation6_implies_Equation2 (G: Type*) [Magma G] (h: Equation6 G) : Equation2 G :=
  fun a _ ↦ by rw [h a a, ← h]

@[equational_result]
theorem Equation6_implies_Equation3 (G: Type*) [Magma G] (h: Equation6 G) : Equation3 G :=
  fun _ ↦ h _ _

@[equational_result]
theorem Equation7_implies_Equation2 (G: Type*) [Magma G] (h: Equation7 G) : Equation2 G :=
  fun a _ ↦ by rw [h a a a, ← h]

@[equational_result]
theorem Equation7_implies_Equation3 (G: Type*) [Magma G] (h: Equation7 G) : Equation3 G :=
  fun _ ↦ h _ _ _

@[equational_result]
theorem Equation7_implies_Equation41 (G: Type*) [Magma G] (h: Equation7 G) : Equation41 G :=
  fun _ _ _ ↦ by rw [← h]

@[equational_result]
theorem Equation38_implies_Equation42 (G: Type*) [Magma G] (h: Equation38 G) : Equation42 G :=
  fun _ _ _ ↦ by rw [← h, h]

@[equational_result]
theorem Equation39_implies_Equation45 (G: Type*) [Magma G] (h: Equation39 G) : Equation45 G :=
  fun _ _ _ ↦ by rw[← h, h]

@[equational_result]
theorem Equation41_implies_Equation40 (G: Type*) [Magma G] (h: Equation41 G) : Equation40 G :=
  fun _ _ ↦ by rw [h]

@[equational_result]
theorem Equation41_implies_Equation46 (G: Type*) [Magma G] (h: Equation41 G) : Equation46 G :=
  fun _ _ _ _ ↦ by rwa [← h, h]

@[equational_result]
theorem Equation42_implies_Equation38 (G: Type*) [Magma G] (h: Equation42 G) : Equation38 G :=
  fun _ _ ↦ by rw [h]

@[equational_result]
theorem Equation45_implies_Equation39 (G: Type*) [Magma G] (h: Equation45 G) : Equation39 G :=
  fun _ _ ↦ by rw [h]

@[equational_result]
theorem Equation46_implies_Equation40 (G: Type*) [Magma G] (h: Equation46 G) : Equation40 G :=
  fun x y ↦ h x x y y

@[equational_result]
theorem Equation46_implies_Equation41 (G: Type*) [Magma G] (h: Equation46 G) : Equation41 G :=
  fun _ _ _ => h _ _ _ _

@[equational_result]
theorem Equation46_implies_Equation42 (G: Type*) [Magma G] (h: Equation46 G) : Equation42 G :=
  fun _ _ _ ↦ h _ _ _ _

@[equational_result]
theorem Equation46_implies_Equation387 (G: Type*) [Magma G] (h: Equation46 G) : Equation387 G :=
  fun _ _ ↦ h _ _ _ _

@[equational_result]
theorem Equation46_implies_Equation4582 (G: Type*) [Magma G] (h: Equation46 G) : Equation4582 G :=
  fun _ _ _ _ _ _ ↦ h _ _ _ _

/-- This proof is from https://mathoverflow.net/a/450905/766 -/
@[equational_result]
theorem Equation387_implies_Equation43 (G: Type*) [Magma G] (h: Equation387 G) : Equation43 G := by
  have idem (x : G) : (x ∘ x) ∘ (x ∘ x) = (x ∘ x) := by rw [← h, ← h]
  have comm (x y : G) : (x ∘ x) ∘ y = y ∘ (x ∘ x) := by rw [← idem, ← h, idem]
  have op_idem (x y : G) : (x ∘ x) ∘ (y ∘ y) = x ∘ y := by rw [← h, ← h]
  exact fun _ _ ↦ by rw [← op_idem, comm, op_idem]

@[equational_result]
theorem Equation4513_implies_Equation4512 (G: Type*) [Magma G] (h: Equation4513 G) : Equation4512 G :=
  fun _ _ _ ↦ h _ _ _ _

@[equational_result]
theorem Equation4522_implies_Equation4513 (G: Type*) [Magma G] (h: Equation4522 G) : Equation4513 G :=
  fun _ _ _ _ ↦ h _ _ _ _ _

@[equational_result]
theorem Equation4582_implies_Equation4522 (G: Type*) [Magma G] (h: Equation4582 G) : Equation4522 G :=
  fun _ _ _ _ _ ↦ h _ _ _ _ _ _

/- Counterexamples -/

@[equational_result]
theorem Equation3_not_implies_Equation42 : ∃ (G: Type) (_: Magma G), Equation3 G ∧ ¬ Equation42 G := by
  let hG : Magma Nat := { op := fun _ y ↦ y }
  refine ⟨ℕ, hG, fun _ ↦ rfl, ?_⟩
  by_contra h
  specialize h 0 1 2
  simp [hG] at h

@[equational_result]
theorem Equation3_not_implies_Equation4512 : ∃ (G: Type) (_: Magma G), Equation3 G ∧ ¬ Equation4512 G := by
  let hG : Magma Nat := { op := fun x y ↦ if x = y then x else x + 1 }
  refine ⟨ℕ, hG, fun _ ↦ by simp [hG], ?_⟩
  by_contra h
  specialize h 1 2 3
  simp [hG] at h

-- The 2 element magma that satisfies 4 does not satisfy 40.
@[equational_result]
theorem Equation4_not_implies_Equation40 : ∃ (G: Type) (_: Magma G), Equation4 G ∧ ¬ Equation40 G := by
  let a : Type := Fin 2
  let hG : Magma a := { op := fun x _ ↦ x }
  refine ⟨a, hG, fun _ ↦ by simp [hG], ?_⟩
  by_contra h
  specialize h 0 1
  simp [hG] at h

@[equational_result]
theorem Equation4_not_implies_Equation43 : ∃ (G: Type) (_: Magma G), Equation4 G ∧ ¬ Equation43 G := by
  let hG : Magma Nat := { op := fun x _ ↦ x }
  refine ⟨ℕ, hG, fun _ _ ↦ rfl, ?_⟩
  by_contra h
  specialize h 1 0
  dsimp [hG] at h
  linarith

@[equational_result]
theorem Equation4_not_implies_Equation4582 : ∃ (G: Type) (_: Magma G), Equation4 G ∧ ¬ Equation4582 G := by
  let hG : Magma Nat := { op := fun x _ ↦ x }
  refine ⟨ℕ, hG, fun _ _ ↦ rfl, ?_⟩
  by_contra h
  specialize h 0 0 0 1 0 0
  dsimp [hG] at h
  linarith

-- The magma with 2 elements a and b which satisfies equation 5 serves as counterexamples here. For 43, a * b = b, but b * a = a. For 4513, a * (a * a) = a, but (a * a) * b = b.

@[equational_result]
theorem Equation5_not_implies_Equation42 : ∃ (G: Type) (_: Magma G), Equation5 G ∧ ¬ Equation42 G := by
  let a : Type := Fin 2
  let hG : Magma a := { op := fun _ x ↦ x }
  refine ⟨a, hG, fun _ ↦ by simp [hG], ?_⟩
  by_contra h
  specialize h 0 1 0
  simp [hG] at h

@[equational_result]
theorem Equation5_not_implies_Equation43 : ∃ (G: Type) (_: Magma G), Equation5 G ∧ ¬ Equation43 G := by
  let a : Type := Fin 2
  let hG : Magma a := { op := fun _ x ↦ x }
  refine ⟨a, hG, fun _ ↦ by simp [hG], ?_⟩
  by_contra h
  specialize h 0 1
  simp [hG] at h

@[equational_result]
theorem Equation5_not_implies_Equation4513 : ∃ (G: Type) (_: Magma G), Equation5 G ∧ ¬ Equation4513 G := by
  let a : Type := Fin 2
  let hG : Magma a := { op := fun _ x ↦ x }
  refine ⟨a, hG, fun _ ↦ by simp [hG], ?_⟩
  by_contra h
  specialize h 0 0 0 1
  simp [hG] at h

@[equational_result]
theorem Equation8_not_implies_Equation3 : ∃ (G : Type) (_ : Magma G), Equation8 G ∧ ¬ Equation3 G := by
  simp only [not_forall]
  use (Fin 2)
  use ⟨(. + .)⟩
  simp only [self_eq_add_right, Fin.isValue]
  constructor
  · decide
  · use 1
    simp only [Fin.isValue, one_ne_zero, not_false_eq_true]

<<<<<<< HEAD
@[equational_result]
theorem Equation39_not_implies_Equation8 : ∃ (G : Type) (_ : Magma G), Equation39 G ∧ ¬ Equation8 G := by
=======
theorem Equation23_not_implies_Equation3 : ∃ (G : Type) (_ : Magma G), Equation23 G ∧ ¬ Equation3 G := by
>>>>>>> 4161c6e6
  simp only [not_forall]
  use (Fin 2)
  use ⟨(· + ·)⟩
  simp only [self_eq_add_right, Fin.isValue]
  constructor
  · decide
  · use 1
    simp only [Fin.isValue, one_ne_zero, not_false_eq_true]

theorem Equation38_not_implies_Equation23 : ∃ (G : Type) (_ : Magma G), Equation38 G ∧ ¬ Equation23 G := by
  simp only [not_forall]
  exact ⟨Nat, ⟨fun x _ ↦ x + 1⟩, fun _ _ ↦ rfl, 0, Nat.zero_ne_add_one _⟩

theorem Equation39_not_implies_Equation8 : ∃ (G : Type) (_ : Magma G), Equation39 G ∧ ¬ Equation8 G := by
  simp only [not_forall]
  refine ⟨Nat, ⟨fun _ y => y + 1⟩, fun _ _ ↦ rfl, 0, ?_⟩
  simp only [zero_add, Nat.reduceAdd, OfNat.zero_ne_ofNat, not_false_eq_true]

theorem Equation39_not_implies_Equation23 : ∃ (G : Type) (_ : Magma G), Equation39 G ∧ ¬ Equation23 G := by
  simp only [not_forall]
  exact ⟨Nat, ⟨fun _ _ => _ + 1⟩, fun _ _ ↦ rfl, 0, Nat.zero_ne_add_one 0⟩

-- For the next few implications, use the "implies" magma with two elements, true and false, where "true implies false" is false and all other pairs are true

@[equational_result]
theorem Equation40_not_implies_Equation3 : ∃ (G: Type) (_: Magma G), Equation40 G ∧ ¬ Equation3 G := by
  let a : Type := Bool
  let hG : Magma a := { op := fun x y ↦ ¬ x ∨ y }
  exact ⟨a, hG, fun _ ↦ by simp [hG], of_decide_eq_false rfl⟩

@[equational_result]
theorem Equation40_not_implies_Equation42 : ∃ (G: Type) (_: Magma G), Equation40 G ∧ ¬ Equation42 G := by
  let a : Type := Bool
  let hG : Magma a := { op := fun x y ↦ ¬ x ∨ y }
  exact ⟨a, hG, fun _ ↦ by simp [hG], of_decide_eq_false rfl⟩

@[equational_result]
theorem Equation40_not_implies_Equation43 : ∃ (G: Type) (_: Magma G), Equation40 G ∧ ¬ Equation43 G := by
  let a : Type := Bool
  let hG : Magma a := { op := fun x y ↦ ¬ x ∨ y }
  exact ⟨a, hG, fun _ ↦ by simp [hG], of_decide_eq_false rfl⟩

@[equational_result]
theorem Equation40_not_implies_Equation4512 : ∃ (G: Type) (_: Magma G), Equation40 G ∧ ¬ Equation4512 G := by
  let a : Type := Bool
  let hG : Magma a := { op := fun x y ↦ ¬ x ∨ y }
  exact ⟨a, hG, fun _ ↦ by simp [hG], of_decide_eq_false rfl⟩

@[equational_result]
theorem Equation42_not_implies_Equation43 : ∃ (G: Type) (_: Magma G), Equation42 G ∧ ¬ Equation43 G := by
  let hG : Magma Nat := { op := fun x _ ↦ x }
  refine ⟨ℕ, hG, fun _ _ _ ↦ rfl, ?_⟩
  by_contra h
  specialize h 0 1
  dsimp [hG] at h
  linarith

<<<<<<< HEAD
@[equational_result]
=======
>>>>>>> 4161c6e6
theorem Equation42_not_implies_Equation4512 : ∃ (G: Type) (_: Magma G), Equation42 G ∧ ¬ Equation4512 G := by
  let hG : Magma Nat := { op := fun x _ ↦ x + 1 }
  refine ⟨ℕ, hG, fun _ _ _ ↦ rfl, ?_⟩
  by_contra h
  specialize h 0 0 0
  dsimp [hG] at h
  linarith

@[equational_result]
theorem Equation43_not_implies_Equation3 : ∃ (G: Type) (_: Magma G), Equation43 G ∧ ¬ Equation3 G := by
  let hG : Magma Nat := { op := fun x y ↦ x+y }
  refine ⟨ℕ, hG, fun _ _ ↦ Nat.add_comm _ _, ?_⟩
  by_contra h
  specialize h 1
  simp [hG] at h

@[equational_result]
theorem Equation43_not_implies_Equation42 : ∃ (G: Type) (_: Magma G), Equation43 G ∧ ¬ Equation42 G := by
  let hG : Magma Nat := { op := fun x y ↦ x+y }
  refine ⟨ℕ, hG, fun _ _ ↦ Nat.add_comm _ _, ?_⟩
  by_contra h
  specialize h 0 0 1
  dsimp [hG] at h
  linarith

@[equational_result]
theorem Equation43_not_implies_Equation387 : ∃ (G: Type) (_: Magma G), Equation43 G ∧ ¬ Equation387 G := by
  let hG : Magma Nat := { op := fun x y ↦ x + y }
  refine ⟨ℕ, hG, fun _ _ ↦ Nat.add_comm _ _, ?_⟩
  by_contra h
  specialize h 0 1
  dsimp [hG] at h
  linarith

@[equational_result]
theorem Equation43_not_implies_Equation4512 : ∃ (G: Type) (_: Magma G), Equation43 G ∧ ¬ Equation4512 G := by
  let hG : Magma Nat := { op := fun x y ↦ x * y + 1 }
  refine ⟨ℕ, hG, fun _ _ ↦ ?_, ?_⟩
  . dsimp [hG]
    ring
  · by_contra h
    specialize h 0 0 1
    dsimp [hG] at h
    linarith

@[equational_result]
theorem Equation46_not_implies_Equation3 : ∃ (G: Type) (_: Magma G), Equation46 G ∧ ¬ Equation3 G := by
  let hG : Magma Nat := { op := fun _ _ ↦ 0 }
  refine ⟨ℕ, hG, fun _ _ _ _ ↦ rfl, ?_⟩
  by_contra h
  specialize h 1
  dsimp [hG] at h
  linarith

@[equational_result]
theorem Equation46_not_implies_Equation4 : ∃ (G: Type) (_: Magma G), Equation46 G ∧ ¬ Equation4 G := by
  let hG : Magma Nat := { op := fun _ _ ↦ 0 }
  refine ⟨ℕ, hG, fun _ _ _ _ ↦ rfl, ?_⟩
  by_contra h
  specialize h 1 0
  dsimp [hG] at h
  linarith

<<<<<<< HEAD
@[equational_result]
theorem Equation168_not_implies_Equation8 : ∃ (G : Type) (_ : Magma G), Equation168 G ∧ ¬ Equation8 G := by
  dsimp [Equation168]
  use Bool × Bool
  use ⟨fun x y => ⟨x.snd,y.fst⟩⟩
  constructor
  · simp only [Prod.mk.eta, implies_true]
  · simp only [Prod.forall, Prod.mk.injEq, and_true, Bool.forall_bool,
    Bool.eq_false_and_eq_true_self, and_self, not_false_eq_true]
=======
theorem Equation168_not_implies_Equation8 : ∃ (G : Type) (_ : Magma G), Equation168 G ∧ ¬ Equation8 G :=
  ⟨Bool × Bool, ⟨fun x y => ⟨x.snd,y.fst⟩⟩, fun _ _ _ ↦ rfl, of_decide_eq_false rfl⟩

theorem Equation168_not_implies_Equation23 : ∃ (G : Type) (_ : Magma G), Equation168 G ∧ ¬ Equation23 G :=
  ⟨Bool × Bool, ⟨fun x y => ⟨x.snd,y.fst⟩⟩, fun _ _ _ ↦ rfl, of_decide_eq_false rfl⟩
>>>>>>> 4161c6e6

-- The "and" magma on the two element set of booleans satisfies 387, but does not satisfy 40.
@[equational_result]
theorem Equation387_not_implies_Equation40 : ∃ (G: Type) (_: Magma G), Equation387 G ∧ ¬ Equation40 G := by
  let hG : Magma Bool := { op := fun x y ↦ x && y }
  exact ⟨Bool, hG, fun _ _ ↦ by simp [hG, Bool.and_comm], of_decide_eq_false rfl⟩

@[equational_result]
theorem Equation387_not_implies_Equation42 : ∃ (G: Type) (_: Magma G), Equation387 G ∧ ¬ Equation42 G := by
  let hG : Magma Bool := { op := fun x y ↦ x || y }
  exact ⟨Bool, hG, fun _ _ ↦ by simp [hG, Bool.or_comm], of_decide_eq_false rfl⟩

@[equational_result]
theorem Equation387_not_implies_Equation4512 : ∃ (G: Type) (_: Magma G), Equation387 G ∧ ¬ Equation4512 G := by
  let hG : Magma Real := { op := fun x y ↦ (x + y) / 2 }
  refine ⟨ℝ, hG, fun _ _ ↦ ?_, ?_⟩
  . dsimp [hG]
    ring
  · by_contra h
    specialize h 0 0 1
    field_simp [hG] at h

@[equational_result]
theorem Equation4512_not_implies_Equation42 : ∃ (G: Type) (_: Magma G), Equation4512 G ∧ ¬ Equation42 G := by
  let hG : Magma Nat := { op := fun x y ↦ x + y }
  refine ⟨ℕ, hG, fun _ _ _ ↦ ?_, ?_⟩
  . dsimp [hG]
    abel
  · by_contra h
    specialize h 0 0 1
    dsimp [hG] at h
    linarith

@[equational_result]
theorem Equation4512_not_implies_Equation4513 : ∃ (G: Type) (_: Magma G), Equation4512 G ∧ ¬ Equation4513 G := by
  let hG : Magma Nat := { op := fun x y ↦ x + y }
  refine ⟨ℕ, hG, fun _ _ _ ↦ ?_, ?_⟩
  . dsimp [hG]
    abel
  · by_contra h
    specialize h 0 0 0 1
    dsimp [hG] at h
    linarith

@[equational_result]
theorem Equation4513_not_implies_Equation4522 : ∃ (G: Type) (_: Magma G), Equation4513 G ∧ ¬ Equation4522 G := by
  let hG : Magma Nat := { op := fun x y ↦ if x = 0 then (if y ≤ 2 then 1 else 2) else x }
  refine ⟨ℕ, hG, fun _ _ _ _ ↦ ?_, ?_⟩
  . dsimp [hG]
    split_ifs <;> simp_all
  · by_contra h
    specialize h 0 0 0 3 3
    dsimp [hG] at h
    linarith

-- use "saturating addition" on the set {1, 2, 3}, where we add in the normal way but cap the @[equational_result] theorem at 3 (x*y = min(3, x+y)).

inductive Th
  | t1 : Th
  | t2 : Th
  | t3 : Th

def add : Th → Th → Th
| Th.t1, Th.t1 => Th.t2
| Th.t1, Th.t2 => Th.t3
| Th.t1, Th.t3 => Th.t3
| Th.t2, Th.t1 => Th.t3
| Th.t2, Th.t2 => Th.t3
| Th.t2, Th.t3 => Th.t3
| Th.t3, _ => Th.t3
theorem add3 (a b c :Th) : add (add a b ) c = Th.t3:= by

  cases a;
  cases b;
  cases c; trivial; trivial; trivial;
  cases c; trivial; trivial; trivial;
  cases c; trivial; trivial; trivial;
  cases b;
  cases c; trivial; trivial; trivial;
  cases c; trivial; trivial; trivial;
  cases c; trivial; trivial; trivial;
  cases b;
  cases c; trivial; trivial; trivial;
  cases c; trivial; trivial; trivial;
  cases c; trivial; trivial; trivial

theorem add3_ (a b c :Th) : add  a (add b c ) = Th.t3:= by

  cases a;
  cases b;
  cases c; trivial; trivial; trivial;
  cases c; trivial; trivial; trivial;
  cases c; trivial; trivial; trivial;
  cases b;
  cases c; trivial; trivial; trivial;
  cases c; trivial; trivial; trivial;
  cases c; trivial; trivial; trivial;
  cases b;
  cases c; trivial; trivial; trivial;
  cases c; trivial; trivial; trivial;
  cases c; trivial; trivial; trivial

@[equational_result]
theorem Equation4582_not_implies_Equation40 : ∃ (G: Type) (_: Magma G), Equation4582 G ∧ ¬ Equation40 G := by

  let hG : Magma Th := { op := fun x y ↦ add x y}
  have hh : Equation4582 Th := by
    intro x y z w u v
    simp [hG]
    calc
      add x (add y z) = Th.t3 := by rw[add3_ x y z]
      _ = add (add w u) v := by rw[add3 w u v]

  refine ⟨Th, hG, hh, ?_⟩
  by_contra h
  specialize h Th.t1 Th.t2
  have h1: Th.t1 ∘ Th.t1 = Th.t2 := by rfl
  have h2: Th.t2 ∘ Th.t2 = Th.t3 := by rfl
  have h3: Th.t1 ∘ Th.t1 ≠ Th.t2 ∘ Th.t2 := by rw[h1, h2]; intro hhh; cases hhh
  exact absurd h h3

@[equational_result]
theorem Equation4582_not_implies_Equation42 : ∃ (G: Type) (_: Magma G), Equation4582 G ∧ ¬ Equation42 G := by
  let hG : Magma Nat := { op := fun x y ↦ if x = 0 ∧ y = 0 then 1 else 2 }
  refine ⟨ℕ, hG, fun _ _ _ _ _ _ ↦ ?_, ?_⟩
  . dsimp [hG]
    split_ifs <;> simp_all
  · by_contra h
    specialize h 0 0 1
    dsimp [hG] at h
    linarith

@[equational_result]
theorem Equation4582_not_implies_Equation43 : ∃ (G: Type) (_: Magma G), Equation4582 G ∧ ¬ Equation43 G := by
  let hG : Magma Nat := { op := fun x y ↦ if x = 1 ∧ y = 2 then 3 else 4 }
  refine ⟨ℕ, hG, fun _ _ _ _ _ _ ↦ ?_, ?_⟩
  . dsimp [hG]
    split_ifs <;> simp_all
  · by_contra h
    specialize h 1 2
    dsimp [hG] at h
    linarith

end Subgraph<|MERGE_RESOLUTION|>--- conflicted
+++ resolved
@@ -45,13 +45,11 @@
 theorem Equation2_implies_Equation8 (G: Type*) [Magma G] (h: Equation2 G) : Equation8 G :=
   fun _ ↦ h _ _
 
-<<<<<<< HEAD
-@[equational_result]
-=======
+@[equational_result]
 theorem Equation2_implies_Equation23 (G: Type*) [Magma G] (h: Equation2 G) : Equation23 G :=
   fun _ ↦ h _ _
 
->>>>>>> 4161c6e6
+@[equational_result]
 theorem Equation2_implies_Equation38 (G: Type*) [Magma G] (h: Equation2 G) : Equation38 G :=
   fun _ _ ↦ h _ _
 
@@ -107,13 +105,10 @@
 theorem Equation3_implies_Equation8 (G: Type*) [Magma G] (h: Equation3 G) : Equation8 G :=
   fun x ↦ by repeat rw [← h]
 
-<<<<<<< HEAD
-@[equational_result]
-=======
+@[equational_result]
 theorem Equation3_implies_Equation23 (G: Type*) [Magma G] (h: Equation3 G) : Equation23 G :=
   fun x ↦ by repeat rw [← h]
 
->>>>>>> 4161c6e6
 theorem Equation4_implies_Equation3 (G: Type*) [Magma G] (h: Equation4 G) : Equation3 G :=
   fun _ ↦ by rw [← h]
 
@@ -121,13 +116,11 @@
 theorem Equation4_implies_Equation8 (G: Type*) [Magma G] (h: Equation4 G) : Equation8 G :=
   fun _ ↦ h _ _
 
-<<<<<<< HEAD
-@[equational_result]
-=======
+@[equational_result]
 theorem Equation4_implies_Equation23 (G: Type*) [Magma G] (h: Equation4 G) : Equation23 G :=
   Equation3_implies_Equation23 G fun _ ↦ h _ _
 
->>>>>>> 4161c6e6
+@[equational_result]
 theorem Equation4_implies_Equation42 (G: Type*) [Magma G] (h: Equation4 G) : Equation42 G :=
   fun _ _ _ ↦ by rw [← h, ← h]
 
@@ -143,13 +136,11 @@
 theorem Equation5_implies_Equation8 (G: Type*) [Magma G] (h: Equation5 G) : Equation8 G :=
   fun _  ↦ by repeat rw [← h]
 
-<<<<<<< HEAD
-@[equational_result]
-=======
+@[equational_result]
 theorem Equation5_implies_Equation23 (G: Type*) [Magma G] (h: Equation5 G) : Equation23 G :=
   fun _  ↦ by repeat rw [← h]
 
->>>>>>> 4161c6e6
+@[equational_result]
 theorem Equation5_implies_Equation39 (G: Type*) [Magma G] (h: Equation5 G) : Equation39 G :=
   fun _ _ ↦ by repeat rw [← h]
 
@@ -327,12 +318,8 @@
   · use 1
     simp only [Fin.isValue, one_ne_zero, not_false_eq_true]
 
-<<<<<<< HEAD
-@[equational_result]
-theorem Equation39_not_implies_Equation8 : ∃ (G : Type) (_ : Magma G), Equation39 G ∧ ¬ Equation8 G := by
-=======
+@[equational_result]
 theorem Equation23_not_implies_Equation3 : ∃ (G : Type) (_ : Magma G), Equation23 G ∧ ¬ Equation3 G := by
->>>>>>> 4161c6e6
   simp only [not_forall]
   use (Fin 2)
   use ⟨(· + ·)⟩
@@ -342,6 +329,7 @@
   · use 1
     simp only [Fin.isValue, one_ne_zero, not_false_eq_true]
 
+@[equational_result]
 theorem Equation38_not_implies_Equation23 : ∃ (G : Type) (_ : Magma G), Equation38 G ∧ ¬ Equation23 G := by
   simp only [not_forall]
   exact ⟨Nat, ⟨fun x _ ↦ x + 1⟩, fun _ _ ↦ rfl, 0, Nat.zero_ne_add_one _⟩
@@ -390,10 +378,7 @@
   dsimp [hG] at h
   linarith
 
-<<<<<<< HEAD
-@[equational_result]
-=======
->>>>>>> 4161c6e6
+@[equational_result]
 theorem Equation42_not_implies_Equation4512 : ∃ (G: Type) (_: Magma G), Equation42 G ∧ ¬ Equation4512 G := by
   let hG : Magma Nat := { op := fun x _ ↦ x + 1 }
   refine ⟨ℕ, hG, fun _ _ _ ↦ rfl, ?_⟩
@@ -457,23 +442,13 @@
   dsimp [hG] at h
   linarith
 
-<<<<<<< HEAD
-@[equational_result]
-theorem Equation168_not_implies_Equation8 : ∃ (G : Type) (_ : Magma G), Equation168 G ∧ ¬ Equation8 G := by
-  dsimp [Equation168]
-  use Bool × Bool
-  use ⟨fun x y => ⟨x.snd,y.fst⟩⟩
-  constructor
-  · simp only [Prod.mk.eta, implies_true]
-  · simp only [Prod.forall, Prod.mk.injEq, and_true, Bool.forall_bool,
-    Bool.eq_false_and_eq_true_self, and_self, not_false_eq_true]
-=======
+@[equational_result]
 theorem Equation168_not_implies_Equation8 : ∃ (G : Type) (_ : Magma G), Equation168 G ∧ ¬ Equation8 G :=
   ⟨Bool × Bool, ⟨fun x y => ⟨x.snd,y.fst⟩⟩, fun _ _ _ ↦ rfl, of_decide_eq_false rfl⟩
 
+@[equational_result]
 theorem Equation168_not_implies_Equation23 : ∃ (G : Type) (_ : Magma G), Equation168 G ∧ ¬ Equation23 G :=
   ⟨Bool × Bool, ⟨fun x y => ⟨x.snd,y.fst⟩⟩, fun _ _ _ ↦ rfl, of_decide_eq_false rfl⟩
->>>>>>> 4161c6e6
 
 -- The "and" magma on the two element set of booleans satisfies 387, but does not satisfy 40.
 @[equational_result]
@@ -529,7 +504,7 @@
     dsimp [hG] at h
     linarith
 
--- use "saturating addition" on the set {1, 2, 3}, where we add in the normal way but cap the @[equational_result] theorem at 3 (x*y = min(3, x+y)).
+-- use "saturating addition" on the set {1, 2, 3}, where we add in the normal way but cap the result at 3 (x*y = min(3, x+y)).
 
 inductive Th
   | t1 : Th
@@ -617,4 +592,5 @@
     dsimp [hG] at h
     linarith
 
+
 end Subgraph